﻿// src/store/user.ts
import { create } from "zustand";
import type { Student } from "../types";
import { DB } from "../mocks/db";

/**
 * Global auth/session state for the app.
 *
 * This store wraps the mock DB’s auth methods so React components don't touch
 * localStorage directly. Call `init()` once on app mount (e.g., in a layout or guard)
 * to hydrate `me` from persisted state.
 *
 * Example:
 *   const me = useUser(s => s.me);
 *   const login = useUser(s => s.login);
 *   // ...
 *   await login("eli_mon"); // sets me + persists via DB
 */
type UserState = {
  /** The currently logged-in user (undefined if not logged in). */
  me?: Student;

  /**
   * Hydrate `me` from storage.
   * Call this once at app start (or in your route guard) so the UI knows
   * who is logged in without extra clicks.
   */
  init: () => void;

  /**
   * Log in by username (case-insensitive; validation inside DB layer).
   * On success, sets `me`.
   * Throws on "User not found".
   */
  login: (username: string) => Promise<void>;

  /**
   * Create a profile and immediately log in.
   * - Validates username format + uniqueness (handled by DB).
   * On success, sets `me`.
   */
  createProfile: (name: string, username: string) => Promise<void>;

  /**
   * Log out and clear `me`.
   */
  logout: () => void;
  addMeetingTime: (time: string) => Promise<void>;
};

/**
 * Zustand store for auth/session.
 * Note: DB methods are synchronous in this mock, but we keep async signatures
 * so swapping to a real backend later is painless.
 */
export const useUser = create<UserState>((set) => ({
  // No user until we hydrate or authenticate.
  me: undefined,

  // Read current user from the DB (localStorage-backed).
  init: () => set({ me: DB.me() }),
<<<<<<< HEAD
  login: async (username) => { const u = DB.login(username); set({ me: u }); },
  createProfile: async (name, username) => { const u = DB.createUser(name, username); set({ me: u }); },
  logout: () => { DB.logout(); set({ me: undefined }); },
  addMeetingTime: async (time) => {
    DB.addMeetingTime(time);
    set({ me: DB.me() });
=======

  // Attempt login, then update state.
  login: async (username) => {
    // DB.login throws if user doesn't exist; let the UI show that message.
    const u = DB.login(username);
    set({ me: u });
  },

  // Create a new user profile (validates format/uniqueness) and set as current.
  createProfile: async (name, username) => {
    const u = DB.createUser(name, username);
    set({ me: u });
  },

  // Clear current user in DB and in-memory state.
  logout: () => {
    DB.logout();
    set({ me: undefined });
>>>>>>> b062de09
  },
}));<|MERGE_RESOLUTION|>--- conflicted
+++ resolved
@@ -59,14 +59,14 @@
 
   // Read current user from the DB (localStorage-backed).
   init: () => set({ me: DB.me() }),
-<<<<<<< HEAD
   login: async (username) => { const u = DB.login(username); set({ me: u }); },
   createProfile: async (name, username) => { const u = DB.createUser(name, username); set({ me: u }); },
   logout: () => { DB.logout(); set({ me: undefined }); },
   addMeetingTime: async (time) => {
     DB.addMeetingTime(time);
     set({ me: DB.me() });
-=======
+  },
+
 
   // Attempt login, then update state.
   login: async (username) => {
@@ -85,6 +85,5 @@
   logout: () => {
     DB.logout();
     set({ me: undefined });
->>>>>>> b062de09
   },
 }));