﻿// src/types.ts

export type ID = string;
export type Weekday = 0|1|2|3|4|5|6;
export interface Student { 
  id: ID; 
  name: string; 
  username: string; 
  createdAt: number; 
  availability?: string[]; 
}
export interface Course { id: ID; code: string; title?: string; }
export interface Enrollment { studentId: ID; courseId: ID; createdAt: number; }

// Add new types for Study Sessions
export type StudySessionStatus = "pending" | "confirmed" | "declined";

export interface StudySession {
  id: ID;
  courseId: ID;
  requesterId: ID;
  requesteeId: ID;
  time: number; // Unix timestamp
  status: StudySessionStatus;
  createdAt: number;
}

<<<<<<< HEAD
export interface DetailedStudySession {
    id: ID;
    courseCode: string;
    time: string;
    participants: { id: ID; name: string; username: string }[];
}
=======
// Add an enriched type to hold joined data for the UI
export interface EnrichedStudySession extends StudySession {
  requesterName: string;
  courseCode: string;
}
>>>>>>> eac76502
<|MERGE_RESOLUTION|>--- conflicted
+++ resolved
@@ -25,17 +25,9 @@
   createdAt: number;
 }
 
-<<<<<<< HEAD
 export interface DetailedStudySession {
     id: ID;
     courseCode: string;
     time: string;
     participants: { id: ID; name: string; username: string }[];
 }
-=======
-// Add an enriched type to hold joined data for the UI
-export interface EnrichedStudySession extends StudySession {
-  requesterName: string;
-  courseCode: string;
-}
->>>>>>> eac76502
