import { describe, it, expect, beforeEach } from 'vitest';
import { DB } from './db';
import type { Student, Course, StudySession } from '../types';

// Test suite for the mock database
describe('DB', () => {
  // Before each test, reset the database to ensure a clean state
  beforeEach(() => {
    DB.reset();
    localStorage.clear();
  });

  // --- Authentication and User Management ---
  describe('Authentication', () => {
    it('should create a user and set them as the current user', () => {
      const user = DB.createUser('Eli Monroe', 'eli_monroe');
      expect(user.name).toBe('Eli Monroe');
      const me = DB.me();
      expect(me?.id).toBe(user.id);
    });

    it('should throw an error for duplicate usernames (case-insensitive)', () => {
      DB.createUser('Test User', 'test_user');
      expect(() => DB.createUser('Another User', 'TEST_USER')).toThrow('Username already in use');
    });

    it('should throw an error for invalid username formats', () => {
      expect(() => DB.createUser('User', 'a')).toThrow('Invalid username format');
      expect(() => DB.createUser('User', 'user name')).toThrow('Invalid username format');
    });

    it('should throw an error when logging in with a non-existent user', () => {
      expect(() => DB.login('non_existent_user')).toThrow('User not found');
    });

    it('should log a user out successfully', () => {
      DB.createUser('Test User', 'test_user');
      DB.login('test_user');
      expect(DB.me()).toBeDefined();
      DB.logout();
      expect(DB.me()).toBeUndefined();
    });
  });

  // --- Profile Management ---
  describe('Profile Management', () => {
    it('should get an existing user by username (case-insensitive)', () => {
      const createdUser = DB.createUser('Jane Doe', 'jane_doe');
      const foundUser = DB.getUserByUsername('JANE_DOE');
      expect(foundUser?.id).toBe(createdUser.id);
    });

    it('should return undefined for a non-existent username', () => {
      expect(DB.getUserByUsername('non_existent_user')).toBeUndefined();
    });
  });

  // --- Courses and Enrollments ---
  describe('Courses and Enrollments', () => {
    it('should enroll the current user in a course and create the course if it does not exist', () => {
      const user = DB.createUser('Jane Doe', 'jane_doe');
      DB.login('jane_doe');
      DB.addEnrollment('CPSC 2150-001');
      const myCourses = DB.listMyCourses();
      expect(myCourses).toHaveLength(1);
      expect(myCourses[0].code).toBe('CPSC 2150-001');
    });

    it('should throw an error when adding a course without being logged in', () => {
      expect(() => DB.addEnrollment('CPSC 3720-001')).toThrow('Not logged in');
    });

    it('should throw an error when adding a duplicate course', () => {
      DB.createUser('Test User', 'test_user');
      DB.login('test_user');
      DB.addEnrollment('CPSC 3720-001');
      expect(() => DB.addEnrollment('CPSC 3720-001')).toThrow('Course already added');
    });

    it('should remove an enrollment for the current user', () => {
      DB.createUser('Test User', 'test_user');
      DB.login('test_user');
      DB.addEnrollment('CPSC-101');
      expect(DB.listMyCourses()).toHaveLength(1);
      DB.removeEnrollment('CPSC-101');
      expect(DB.listMyCourses()).toHaveLength(0);
    });

     it('should not affect other users when one user removes an enrollment', () => {
      const user1 = DB.createUser('User One', 'user_one');
      const user2 = DB.createUser('User Two', 'user_two');
      const courseCode = 'SCI-101';

      // Both users enroll
      DB.login('user_one');
      DB.addEnrollment(courseCode);
      DB.logout();
      DB.login('user_two');
      DB.addEnrollment(courseCode);
      
      // User Two removes the course
      DB.removeEnrollment(courseCode);
      expect(DB.listMyCourses()).toHaveLength(0);

      // User One should still be enrolled
      DB.logout();
      DB.login('user_one');
      expect(DB.listMyCourses()).toHaveLength(1);
      expect(DB.listMyCourses()[0].code).toBe(courseCode);
    });
  });

  // --- Availability Management ---
  describe('Availability Management', () => {
    beforeEach(() => {
      DB.createUser('Available User', 'available_user');
      DB.login('available_user');
    });

    it('should add a meeting time to the user profile', () => {
      const time = 'Monday 10am-11am';
      DB.addMeetingTime(time);
      const user = DB.me();
      expect(user?.availability).toBeDefined();
      expect(user?.availability).toContain(time);
    });

    it('should not add a duplicate meeting time', () => {
      const time = 'Wednesday 5pm-6pm';
      DB.addMeetingTime(time);
      DB.addMeetingTime(time); // Add again
      const user = DB.me();
      expect(user?.availability).toHaveLength(1);
    });

    it('should remove a meeting time from the user profile', () => {
      const time1 = 'Friday 1pm-2pm';
      const time2 = 'Tuesday 9am-10am';
      DB.addMeetingTime(time1);
      DB.addMeetingTime(time2);
      
      DB.removeMeetingTime(time1);

      const user = DB.me();
      expect(user?.availability).toHaveLength(1);
      expect(user?.availability).not.toContain(time1);
      expect(user?.availability).toContain(time2);
    });

    it('should do nothing when trying to remove a non-existent time slot', () => {
      const time = 'Thursday 3pm-4pm';
      DB.addMeetingTime(time);
      DB.removeMeetingTime('non-existent-time');
      const user = DB.me();
      expect(user?.availability).toHaveLength(1);
    });
  });

  // --- Study Session Management ---
  describe('Study Sessions', () => {
    let requester: Student, requestee: Student, course: Course;
    
    beforeEach(() => {
      requester = DB.createUser('Requester', 'requester');
      requestee = DB.createUser('Requestee', 'requestee');
      course = DB.getOrCreateCourse('MATH 2060-002');
      DB.login('requester');
    });

    it('should create a study session request', () => {
      const proposedTime = Date.now();
      const session = DB.createStudySessionRequest(requestee.id, course.id, proposedTime);
      expect(session.status).toBe('pending');
<<<<<<< HEAD
      expect(session.time).toBe(proposedTime);

=======
>>>>>>> eac76502
      const dbState = DB.dump();
      expect(dbState.studySessions).toHaveLength(1);
    });
    
    it('should list pending requests for the current user', () => {
      DB.createStudySessionRequest(requestee.id, course.id, Date.now());
      DB.logout();
      DB.login('requestee');

      const pendingRequests = DB.listPendingRequestsForMe();
      expect(pendingRequests).toHaveLength(1);
      expect(pendingRequests[0].requesterName).toBe('Requester');
    });

    it('should update the status of a study session', () => {
      const session = DB.createStudySessionRequest(requestee.id, course.id, Date.now());
      DB.logout();
      DB.login('requestee');

      DB.updateStudySessionStatus(session.id, 'confirmed');
      const dbState = DB.dump();
      expect(dbState.studySessions[0].status).toBe('confirmed');
    });

    it('should throw an error if a user tries to update a session not sent to them', () => {
      const session = DB.createStudySessionRequest(requestee.id, course.id, Date.now());
      // Logged in as requester
      expect(() => DB.updateStudySessionStatus(session.id, 'confirmed'))
        .toThrow('You are not authorized to update this session.');
    });
  });
});
<|MERGE_RESOLUTION|>--- conflicted
+++ resolved
@@ -171,11 +171,6 @@
       const proposedTime = Date.now();
       const session = DB.createStudySessionRequest(requestee.id, course.id, proposedTime);
       expect(session.status).toBe('pending');
-<<<<<<< HEAD
-      expect(session.time).toBe(proposedTime);
-
-=======
->>>>>>> eac76502
       const dbState = DB.dump();
       expect(dbState.studySessions).toHaveLength(1);
     });
